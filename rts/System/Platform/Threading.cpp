/* This file is part of the Spring engine (GPL v2 or later), see LICENSE.html */

#include "Threading.h"
#include "Rendering/GL/myGL.h"

namespace Threading {
	static bool haveMainThreadID = false;
	static boost::thread* mainThread = NULL;
	static boost::thread::id mainThreadID;
<<<<<<< HEAD
	static std::runtime_error *threadError = NULL;
#ifdef USE_GML
	static int const noThreadID = -1;
	static int simThreadID = noThreadID;
#else
	static boost::thread::id noThreadID;
	static boost::thread::id simThreadID;
#endif	
=======
	static std::runtime_error* threadError = NULL;
>>>>>>> 5cd57ef6

	void SetMainThread(boost::thread* mt) {
		if (!haveMainThreadID) {
			haveMainThreadID = true;
			mainThread = mt;
			mainThreadID = mainThread->get_id();
		}
	}

	boost::thread* GetMainThread() {
		return mainThread;
	}

<<<<<<< HEAD
	void SetSimThread(bool set) {
#ifdef USE_GML // gmlThreadNumber is likely to be much faster than boost::this_thread::get_id()
		simThreadID = set ? gmlThreadNumber : noThreadID;
#else
		simThreadID = set ? boost::this_thread::get_id() : noThreadID;
#endif
	}
	bool IsSimThread() {
#ifdef USE_GML
		return gmlThreadNumber == simThreadID;
#else
		return boost::this_thread::get_id() == simThreadID;
#endif
	}

	void SetThreadError(const std::string &s) {
=======
	void SetThreadError(const std::string& s) {
>>>>>>> 5cd57ef6
		threadError = new std::runtime_error(s);
	}
	std::runtime_error GetThreadError() {
		return threadError ? *threadError : std::runtime_error("Unknown error");
	}

	bool IsMainThread() {
		return (boost::this_thread::get_id() == Threading::mainThreadID);
	}
};

//FIXME: use TLS? maybe extract the GML code?
//NOTE: I already tried to use __thread, but it didn't worked, maybe it is limited to newer CPUs?

/*
#ifdef WIN32
#include <windows.h>

DWORD mainthread_id;

class CDoOnce {
public:
	CDoOnce()
	{
		mainthread_id = GetCurrentThreadId();
	}
} do_once;

bool IsMainThread()
{
	DWORD thread_id = GetCurrentThreadId();
	return (thread_id == mainthread_id);
}


#else // LINUX & OSX

#include <sys/syscall.h>
#include <unistd.h>

pid_t mainthread_id;

class CDoOnce {
public:
	CDoOnce()
	{
		mainthread_id = syscall(SYS_gettid);
	}
} do_once;

bool IsMainThread()
{
	pid_t thread_id = syscall(SYS_gettid);
	return (thread_id == mainthread_id);
}

#endif // WIN32
*/<|MERGE_RESOLUTION|>--- conflicted
+++ resolved
@@ -7,8 +7,7 @@
 	static bool haveMainThreadID = false;
 	static boost::thread* mainThread = NULL;
 	static boost::thread::id mainThreadID;
-<<<<<<< HEAD
-	static std::runtime_error *threadError = NULL;
+	static std::runtime_error* threadError = NULL;
 #ifdef USE_GML
 	static int const noThreadID = -1;
 	static int simThreadID = noThreadID;
@@ -16,9 +15,6 @@
 	static boost::thread::id noThreadID;
 	static boost::thread::id simThreadID;
 #endif	
-=======
-	static std::runtime_error* threadError = NULL;
->>>>>>> 5cd57ef6
 
 	void SetMainThread(boost::thread* mt) {
 		if (!haveMainThreadID) {
@@ -32,7 +28,6 @@
 		return mainThread;
 	}
 
-<<<<<<< HEAD
 	void SetSimThread(bool set) {
 #ifdef USE_GML // gmlThreadNumber is likely to be much faster than boost::this_thread::get_id()
 		simThreadID = set ? gmlThreadNumber : noThreadID;
@@ -48,10 +43,7 @@
 #endif
 	}
 
-	void SetThreadError(const std::string &s) {
-=======
 	void SetThreadError(const std::string& s) {
->>>>>>> 5cd57ef6
 		threadError = new std::runtime_error(s);
 	}
 	std::runtime_error GetThreadError() {
