--- conflicted
+++ resolved
@@ -6,7 +6,6 @@
 #include <boost/thread.hpp>
 
 namespace Threading {
-<<<<<<< HEAD
 	struct Error {
 		Error(const std::string& _caption, const std::string& _message, const unsigned int _flags) : caption(_caption), message(_message), flags(_flags) {};
 		std::string caption;
@@ -16,16 +15,10 @@
 
 	void SetMainThread(boost::thread* mt);
 	boost::thread* GetMainThread();
+	void SetSimThread(bool set);
+	bool IsSimThread();
 	void SetThreadError(const Error& err);
 	Error* GetThreadError();
-=======
-	void SetMainThread(boost::thread *mt);
-	boost::thread *GetMainThread();
-	void SetSimThread(bool set);
-	bool IsSimThread();
-	void SetThreadError(const std::string &s);
-	std::runtime_error GetThreadError();
->>>>>>> 969c4bdc
 	bool IsMainThread();
 };
 
