--- conflicted
+++ resolved
@@ -1,14 +1,3 @@
-<<<<<<< HEAD
-
-#include "DamageArray.h"
-
-#include "Sync/Syncify.h"
-#if defined __cplusplus && !defined BUILDING_AI && !defined BUILDING_AI_INTERFACE
-#include "DamageArrayHandler.h"
-#endif // __cplusplus && !defined BUILDING_AI && !defined BUILDING_AI_INTERFACE
-
-
-=======
 #include "DamageArray.h"
 
 #if defined __cplusplus && !defined BUILDING_AI && !defined BUILDING_AI_INTERFACE
@@ -16,7 +5,6 @@
 #endif // __cplusplus && !defined BUILDING_AI && !defined BUILDING_AI_INTERFACE
 
 
->>>>>>> 7943d188
 #ifdef USING_CREG
 CR_BIND(DamageArray, );
 
@@ -48,11 +36,7 @@
 		numTypes = damageArrayHandler->GetNumTypes();
 	}
 #endif // !defined BUILDING_AI && !defined BUILDING_AI_INTERFACE
-<<<<<<< HEAD
-	damages = SAFE_NEW float[numTypes];
-=======
 	damages = new float[numTypes];
->>>>>>> 7943d188
 	for(int a = 0; a < numTypes; ++a) {
 		damages[a] = 1.0f;
 	}
