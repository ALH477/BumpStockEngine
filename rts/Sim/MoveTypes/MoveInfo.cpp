/* This file is part of the Spring engine (GPL v2 or later), see LICENSE.html */

#include <boost/lexical_cast.hpp>
#include "System/mmgr.h"

#include "MoveInfo.h"
#include "Game/Game.h"
#include "Lua/LuaParser.h"
#include "Map/ReadMap.h"
#include "Map/MapInfo.h"
#include "MoveMath/MoveMath.h"
#include "MoveMath/GroundMoveMath.h"
#include "MoveMath/HoverMoveMath.h"
#include "MoveMath/ShipMoveMath.h"
#include "System/creg/STL_Deque.h"
#include "System/creg/STL_Map.h"
#include "System/Exceptions.h"
#include "System/CRC.h"
#include "System/myMath.h"
#include "System/Util.h"

CR_BIND(MoveDef, (0));
CR_BIND(MoveDefHandler, );

CR_REG_METADATA(MoveDef, (
	CR_MEMBER(name),

	CR_ENUM_MEMBER(moveType),
	CR_ENUM_MEMBER(moveFamily),
	CR_ENUM_MEMBER(terrainClass),

	CR_MEMBER(xsize),
	CR_MEMBER(xsizeh),
	CR_MEMBER(zsize),
	CR_MEMBER(zsizeh),
	CR_MEMBER(depth),
	CR_MEMBER(depthModParams),
	CR_MEMBER(maxSlope),
	CR_MEMBER(slopeMod),
	CR_MEMBER(crushStrength),
	CR_MEMBER(speedModMults),

	CR_MEMBER(pathType),
	CR_MEMBER(unitDefRefCount),

	CR_MEMBER(followGround),
	CR_MEMBER(subMarine),

	CR_MEMBER(avoidMobilesOnPath),
	CR_MEMBER(heatMapping),
	CR_MEMBER(heatMod),
	CR_MEMBER(heatProduced),
	CR_MEMBER(flowMapping),
	CR_MEMBER(flowMod),

	CR_MEMBER(moveMath),
	CR_MEMBER(tempOwner),

	CR_RESERVED(16)
));

CR_REG_METADATA(MoveDefHandler, (
	CR_MEMBER(moveDefs),
	CR_MEMBER(name2moveDef),
	CR_MEMBER(checksum),
	CR_RESERVED(16)
));


MoveDefHandler* moveDefHandler;

// FIXME: do something with these magic numbers
static const float MAX_ALLOWED_WATER_DAMAGE_GMM = 1e3f;
static const float MAX_ALLOWED_WATER_DAMAGE_HMM = 1e4f;

static float DegreesToMaxSlope(float degrees)
{
	// Prevent MSVC from inlining stuff that would break the
	// PE checksum compatibility between debug and release
	static const float degToRad = PI / 180.0f;

	const float deg = Clamp(degrees, 0.0f, 60.0f) * 1.5f;
	const float rad = deg * degToRad;

	return (1.0f - cos(rad));
}


MoveDefHandler::MoveDefHandler()
{
	const LuaTable rootTable = game->defsParser->GetRoot().SubTable("MoveDefs");
	if (!rootTable.IsValid()) {
		throw content_error("Error loading movement definitions");
	}

	groundMoveMath = new CGroundMoveMath();
	hoverMoveMath = new CHoverMoveMath();
	seaMoveMath = new CShipMoveMath();

	CRC crc;

	for (int tt = 0; tt < CMapInfo::NUM_TERRAIN_TYPES; ++tt) {
		const CMapInfo::TerrainType& terrType = mapInfo->terrainTypes[tt];

		crc << terrType.tankSpeed << terrType.kbotSpeed;
		crc << terrType.hoverSpeed << terrType.shipSpeed;
	}

	for (size_t num = 1; /* no test */; num++) {
		const LuaTable moveTable = rootTable.SubTable(num);

		if (!moveTable.IsValid()) {
			break;
		}

<<<<<<< HEAD
		MoveData* md = new MoveData(this, moveTable, num);

		moveData.push_back(md);
		name2moveData[md->name] = md->pathType;
=======
		MoveDef* md = new MoveDef(moveTable, num);
		moveDefs.push_back(md);
		name2moveDef[md->name] = md->pathType;
>>>>>>> e33093bd

		switch (md->moveType) {
			case MoveDef::Ship_Move: { md->moveMath = seaMoveMath; } break;
			case MoveDef::Hover_Move: { md->moveMath = hoverMoveMath; } break;
			case MoveDef::Ground_Move: { md->moveMath = groundMoveMath; } break;
		}

		crc << md->GetCheckSum();
	}

	CHoverMoveMath::noWaterMove = (mapInfo->water.damage >= MAX_ALLOWED_WATER_DAMAGE_HMM);
	CGroundMoveMath::waterDamageCost = (mapInfo->water.damage >= MAX_ALLOWED_WATER_DAMAGE_GMM)?
		0.0f: (1.0f / (1.0f + mapInfo->water.damage * 0.1f));

	crc << CGroundMoveMath::waterDamageCost;
	crc << CHoverMoveMath::noWaterMove;

	checksum = crc.GetDigest();
}


MoveDefHandler::~MoveDefHandler()
{
	while (!moveDefs.empty()) {
		delete moveDefs.back();
		moveDefs.pop_back();
	}

	delete groundMoveMath;
	delete hoverMoveMath;
	delete seaMoveMath;
}


MoveDef* MoveDefHandler::GetMoveDefFromName(const std::string& name)
{
	map<string, int>::const_iterator it = name2moveDef.find(name);
	if (it == name2moveDef.end()) {
		return NULL;
	}
	return moveDefs[it->second];
}



MoveDef::MoveDef() {
	name              = "";

	moveType          = MoveDef::Ground_Move;
	moveFamily        = MoveDef::Tank;
	terrainClass      = MoveDef::Mixed;

	xsize             = 0;
	zsize             = 0;
	xsizeh            = 0;
	zsizeh            = 0;

	depth             = 0.0f;
	maxSlope          = 1.0f;
	slopeMod          = 0.0f;

	depthModParams[DEPTHMOD_MIN_HEIGHT] = 0.0f;
	depthModParams[DEPTHMOD_MAX_HEIGHT] = std::numeric_limits<float>::max();
	depthModParams[DEPTHMOD_MAX_SCALE ] = std::numeric_limits<float>::max();
	depthModParams[DEPTHMOD_QUA_COEFF ] = 0.0f;
	depthModParams[DEPTHMOD_LIN_COEFF ] = 0.1f;
	depthModParams[DEPTHMOD_CON_COEFF ] = 1.0f;

	speedModMults[SPEEDMOD_MOBILE_BUSY_MULT] = 0.10f;
	speedModMults[SPEEDMOD_MOBILE_IDLE_MULT] = 0.35f;
	speedModMults[SPEEDMOD_MOBILE_MOVE_MULT] = 0.65f;
	speedModMults[SPEEDMOD_MOBILE_NUM_MULTS] = 0.0f;

	crushStrength     = 0.0f;

	pathType          = 0;
	unitDefRefCount   = 0;

	followGround      = true;
	subMarine         = false;

	avoidMobilesOnPath = true;

	heatMapping       = true;
	heatMod           = 0.05f;
	heatProduced      = GAME_SPEED;
	flowMapping       = true;
	flowMod           = 1.0f;

	moveMath          = NULL;
	tempOwner         = NULL;
}

MoveDef::MoveDef(const LuaTable& moveTable, int moveDefID) {
	*this = MoveDef();

	name          = StringToLower(moveTable.GetString("name", ""));
	pathType      = moveDefID - 1;
	crushStrength = moveTable.GetFloat("crushStrength", 10.0f);

	const LuaTable& depthModTable = moveTable.SubTable("depthModParams");
	const LuaTable& speedModMultsTable = moveTable.SubTable("speedModMults");

	const float minWaterDepth = moveTable.GetFloat("minWaterDepth", 10.0f);
	const float maxWaterDepth = moveTable.GetFloat("maxWaterDepth", 0.0f);

	if ((name.find("boat") != string::npos) ||
	    (name.find("ship") != string::npos)) {
		moveType   = MoveDef::Ship_Move;
		depth      = minWaterDepth;
		moveFamily = MoveDef::Ship;
		subMarine  = moveTable.GetBool("subMarine", false);
	} else if (name.find("hover") != string::npos) {
		moveType   = MoveDef::Hover_Move;
		maxSlope   = DegreesToMaxSlope(moveTable.GetFloat("maxSlope", 15.0f));
		moveFamily = MoveDef::Hover;
	} else {
		moveType = MoveDef::Ground_Move;
		depth    = maxWaterDepth;

		depthModParams[DEPTHMOD_MIN_HEIGHT] = std::max(0.00f, depthModTable.GetFloat("minHeight",                                     0.0f ));
		depthModParams[DEPTHMOD_MAX_HEIGHT] =         (       depthModTable.GetFloat("maxHeight",        std::numeric_limits<float>::max() ));
		depthModParams[DEPTHMOD_MAX_SCALE ] = std::max(0.01f, depthModTable.GetFloat("maxScale",         std::numeric_limits<float>::max() ));
		depthModParams[DEPTHMOD_QUA_COEFF ] = std::max(0.00f, depthModTable.GetFloat("quadraticCoeff",                                0.0f ));
		depthModParams[DEPTHMOD_LIN_COEFF ] = std::max(0.00f, depthModTable.GetFloat("linearCoeff",    moveTable.GetFloat("depthMod", 0.1f)));
		depthModParams[DEPTHMOD_CON_COEFF ] = std::max(0.00f, depthModTable.GetFloat("constantCoeff",                                 1.0f ));

		// ensure [depthModMinHeight, depthModMaxHeight] is a valid range
		depthModParams[DEPTHMOD_MAX_HEIGHT] = std::max(depthModParams[DEPTHMOD_MIN_HEIGHT], depthModParams[DEPTHMOD_MAX_HEIGHT]);

		maxSlope = DegreesToMaxSlope(moveTable.GetFloat("maxSlope", 60.0f));

		if (name.find("tank") != string::npos) {
			moveFamily = MoveDef::Tank;
		} else {
			moveFamily = MoveDef::KBot;
		}
	}

	speedModMults[SPEEDMOD_MOBILE_BUSY_MULT] = std::max(0.01f, speedModMultsTable.GetFloat("mobileBusyMult", 0.10f));
	speedModMults[SPEEDMOD_MOBILE_IDLE_MULT] = std::max(0.01f, speedModMultsTable.GetFloat("mobileIdleMult", 0.35f));
	speedModMults[SPEEDMOD_MOBILE_MOVE_MULT] = std::max(0.01f, speedModMultsTable.GetFloat("mobileMoveMult", 0.65f));

	avoidMobilesOnPath = moveTable.GetBool("avoidMobilesOnPath", false);
	heatMapping = moveTable.GetBool("heatMapping", false);
	heatMod = moveTable.GetFloat("heatMod", 50.0f);

	heatProduced = moveTable.GetInt("heatProduced", GAME_SPEED * 2);
	flowMapping  = moveTable.GetBool("flowMapping", true);
	flowMod      = moveTable.GetFloat("flowMod", 1.0f);

	//  <maxSlope> ranges from 0.0 to 60 * 1.5 degrees, ie. from 0.0 to
	//  0.5 * PI radians, ie. from 1.0 - cos(0.0) to 1.0 - cos(0.5 * PI)
	//  = [0, 1] --> DEFAULT <slopeMod> values range from (4 / 0.001) to
	//  (4 / 1.001) = [4000.0, 3.996]
	//
	// speedMod values for a terrain-square slope in [0, 1] are given by
	// (1.0 / (1.0 + slope * slopeMod)) and therefore have a MAXIMUM at
	// <slope=0, slopeMod=...> and a MINIMUM at <slope=1, slopeMod=4000>
	// (of 1.0 / (1.0 + 0.0 * ...) = 1.0 and 1.0 / (1.0 + 1.0 * 4000.0)
	// = 0.00025 respectively)
	//
	slopeMod = moveTable.GetFloat("slopeMod", 4.0f / (maxSlope + 0.001f));

	// ground units hug the ocean floor when in water,
	// ships stay at a "fixed" level (their waterline)
	followGround =
		(moveFamily == MoveDef::Tank ||
		 moveFamily == MoveDef::KBot);

	// tank or bot that cannot get its threads / feet
	// wet, or hovercraft (which doesn't touch ground
	// or water)
	const bool b0 = ((followGround && maxWaterDepth <= 0.0) || moveFamily == MoveDef::Hover);

	// ship (or sub) that cannot crawl onto shore, OR tank or
	// kbot restricted to snorkling (strange but possible)
	const bool b1 = ((moveFamily == MoveDef::Ship && minWaterDepth > 0.0) || ((followGround) && minWaterDepth > 0.0));

	// tank or kbot that CAN go skinny-dipping (amph.),
	// or ship that CAN sprout legs when at the beach
	const bool b2 = ((followGround) && maxWaterDepth > 0.0) || (moveFamily == MoveDef::Ship && minWaterDepth < 0.0);

	if (b0) { terrainClass = MoveDef::Land;  }
	if (b1) { terrainClass = MoveDef::Water; }
	if (b2) { terrainClass = MoveDef::Mixed; }

	const int xsizeDef = std::max(1, moveTable.GetInt("footprintX",        1));
	const int zsizeDef = std::max(1, moveTable.GetInt("footprintZ", xsizeDef));
	const int scale    = 2;

	// make all mobile footprints point-symmetric in heightmap space
	// (meaning that only non-even dimensions are possible and each
	// footprint always has a unique center square)
	xsize = xsizeDef * scale;
	zsize = zsizeDef * scale;
	xsize -= ((xsize & 1)? 0: 1);
	zsize -= ((zsize & 1)? 0: 1);
	// precalculated data for MoveMath
	xsizeh = xsize >> 1;
	zsizeh = zsize >> 1;
	assert((xsize & 1) == 1);
	assert((zsize & 1) == 1);
}

bool MoveDef::TestMoveSquare(const int hmx, const int hmz) const {
	bool ret = true;

	// test the entire footprint
	for (int i = hmx - xsizeh; i <= hmx + xsizeh; i++) {
		for (int j = hmz - zsizeh; j <= hmz + zsizeh; j++) {
			const float speedMod = moveMath->GetPosSpeedMod(*this, hmx + i, hmz + j);
			const CMoveMath::BlockType blockBits = moveMath->IsBlocked(*this, hmx + i, hmz + j);

			// check both terrain and the blocking-map
			ret &= ((speedMod > 0.0f) && ((blockBits & CMoveMath::BLOCK_STRUCTURE) == 0));
		}
	}

	return ret;
}

float MoveDef::GetDepthMod(const float height) const {
	// [DEPTHMOD_{MIN, MAX}_HEIGHT] are always >= 0,
	// so we return early for positive height values
	// only negative heights ("depths") are allowed
	if (height > -depthModParams[DEPTHMOD_MIN_HEIGHT]) { return 1.0f; }
	if (height < -depthModParams[DEPTHMOD_MAX_HEIGHT]) { return 0.0f; }

	const float a = depthModParams[DEPTHMOD_QUA_COEFF];
	const float b = depthModParams[DEPTHMOD_LIN_COEFF];
	const float c = depthModParams[DEPTHMOD_CON_COEFF];

	const float minScale = 0.01f;
	const float maxScale = depthModParams[DEPTHMOD_MAX_SCALE];

	const float depth = -height;
	const float scale = Clamp((a * depth * depth + b * depth + c), minScale, maxScale);

	// NOTE:
	//   <maxScale> is guaranteed to be >= 0.01, so the
	//   depth-mod range is [1.0 / 0.01, 1.0 / +infinity]
	//
	//   if minScale <= scale <       1.0, speedup
	//   if      1.0 <  scale <= maxScale, slowdown
	return (1.0f / scale);
}

unsigned int MoveDef::GetCheckSum() const {
	unsigned int sum = 0;

	const unsigned char* minByte = reinterpret_cast<const unsigned char*>(&moveType);
	const unsigned char* maxByte = reinterpret_cast<const unsigned char*>(&heatProduced) + sizeof(heatProduced);

	assert(minByte < maxByte);

	// NOTE:
	//   safe so long as MoveDef has no virtuals and we
	//   make sure we do not checksum the pointer-members
	for (const unsigned char* byte = minByte; byte != maxByte; byte++) {
		sum ^= ((((byte + 1) - minByte) << 8) * (*byte));
	}

	return sum;
}
<|MERGE_RESOLUTION|>--- conflicted
+++ resolved
@@ -113,16 +113,9 @@
 			break;
 		}
 
-<<<<<<< HEAD
-		MoveData* md = new MoveData(this, moveTable, num);
-
-		moveData.push_back(md);
-		name2moveData[md->name] = md->pathType;
-=======
 		MoveDef* md = new MoveDef(moveTable, num);
 		moveDefs.push_back(md);
 		name2moveDef[md->name] = md->pathType;
->>>>>>> e33093bd
 
 		switch (md->moveType) {
 			case MoveDef::Ship_Move: { md->moveMath = seaMoveMath; } break;
