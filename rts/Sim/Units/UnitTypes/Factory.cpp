--- conflicted
+++ resolved
@@ -162,11 +162,7 @@
 
 			// buildPiece is the rotating platform
 			const int buildPiece = GetBuildPiece();
-<<<<<<< HEAD
-			CMatrix44f mat = script->GetPieceMatrix(buildPiece);
-=======
-			const CMatrix44f& mat = cob->GetPieceMatrix(buildPiece);
->>>>>>> 06762b20
+			const CMatrix44f& mat = script->GetPieceMatrix(buildPiece);
 			const int h = GetHeadingFromVector(mat[2], mat[10]);
 
 			// rotate unit nanoframe with platform
