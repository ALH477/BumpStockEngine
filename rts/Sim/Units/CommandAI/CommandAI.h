--- conflicted
+++ resolved
@@ -119,12 +119,8 @@
 	bool unimportantMove;
 
 protected:
-<<<<<<< HEAD
-=======
-	virtual bool AllowedCommand(const Command& c, bool fromSynced);
 	virtual void SelectNewAreaAttackTargetOrPos(const Command& ac) {}
 
->>>>>>> 155fc536
 	bool IsAttackCapable() const;
 	bool SkipParalyzeTarget(const CUnit* target);
 	void GiveAllowedCommand(const Command& c, bool fromSynced = true);
