--- conflicted
+++ resolved
@@ -125,13 +125,8 @@
 		std::vector<int> teamStartNum(numTeams);
 		for (size_t i = 0; i < numTeams; ++i)
 			teamStartNum[i] = i;
-<<<<<<< HEAD
-		std::random_shuffle(&teamStartNum[0], &teamStartNum[numTeams], rng);
-		for (unsigned int i = 0; i < teamStartingData.size(); ++i)
-=======
 		std::random_shuffle(teamStartNum.begin(), teamStartNum.end(), rng);
 		for (size_t i = 0; i < numTeams; ++i)
->>>>>>> 73abc145
 			teamStartingData[i].teamStartNum = teamStartNum[i];
 	}
 	else
@@ -420,23 +415,6 @@
 		data.leader = atoi(file.SGetValueDef("0", s + "teamleader").c_str());
 		data.side = StringToLower(file.SGetValueDef("", s + "side").c_str());
 		data.teamAllyteam = atoi(file.SGetValueDef("0", s + "allyteam").c_str());
-//
-//		// Is this team (Lua) AI controlled?
-//		// If this is a demo replay, non-Lua AIs aren't loaded.
-//		data.luaAI = file.SGetValueDef("", s + "aispecifier");
-//		if (data.luaAI.empty()) {
-//			data.luaAI = file.SGetValueDef("", s + "LuaAI");
-//		// this else if is only here fo rbackwards compatibility
-//		} else if (data.luaAI.size() > 6 && data.luaAI.substr(0, 6) == "LuaAI:") {
-//			data.luaAI = data.luaAI.substr(6);
-//		}
-//
-//		string aiS(s + "AI\\");
-//		data.skirmishAIShortName = file.SGetValueDef("", aiS + "Name");
-//		data.skirmishAIVersion = file.SGetValueDef("", aiS + "Version");
-//		if (file.SectionExist(aiS + "Options")) {
-//			data.skirmishAIOptions = file.GetAllValues(aiS + "Options");
-//		}
 
 		teamStartingData.push_back(data);
 
