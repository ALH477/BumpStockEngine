--- conflicted
+++ resolved
@@ -275,13 +275,9 @@
 	playerRoster.SetSortTypeByCode(
 	  (PlayerRoster::SortType)configHandler->Get("ShowPlayerInfo", 1));
 
-<<<<<<< HEAD
+	CInputReceiver::guiAlpha = configHandler->Get("GuiOpacity",  0.8f);
+
 	const string inputTextGeo = configHandler->GetString("InputTextGeo", "");
-=======
-	CInputReceiver::guiAlpha = configHandler.Get("GuiOpacity",  0.8f);
-
-	const string inputTextGeo = configHandler.GetString("InputTextGeo", "");
->>>>>>> 3c2f0750
 	ParseInputTextGeometry("default");
 	ParseInputTextGeometry(inputTextGeo);
 
@@ -1537,11 +1533,11 @@
 	}
 	else if (cmd == "incguiopacity") {
 		CInputReceiver::guiAlpha = std::min(CInputReceiver::guiAlpha+0.1f,1.0f);
-		configHandler.Set("GuiOpacity", CInputReceiver::guiAlpha);
+		configHandler->Set("GuiOpacity", CInputReceiver::guiAlpha);
 	}
 	else if (cmd == "decguiopacity") {
 		CInputReceiver::guiAlpha = std::max(CInputReceiver::guiAlpha-0.1f,0.0f);
-		configHandler.Set("GuiOpacity", CInputReceiver::guiAlpha);
+		configHandler->Set("GuiOpacity", CInputReceiver::guiAlpha);
 	}
 
 	else if (cmd == "screenshot") {
@@ -1656,12 +1652,12 @@
 	else if (cmd == "font") {
 		CglFont *newFont = NULL, *newSmallFont = NULL;
 		try {
-			const int fontSize = configHandler.Get("FontSize", 23);
-			const int smallFontSize = configHandler.Get("SmallFontSize", 14);
-			const int outlineWidth = configHandler.Get("FontOutlineWidth", 3);
-			const float outlineWeight = configHandler.Get("FontOutlineWeight", 25.0f);
-			const int smallOutlineWidth = configHandler.Get("SmallFontOutlineWidth", 2);
-			const float smallOutlineWeight = configHandler.Get("SmallFontOutlineWeight", 10.0f);
+			const int fontSize = configHandler->Get("FontSize", 23);
+			const int smallFontSize = configHandler->Get("SmallFontSize", 14);
+			const int outlineWidth = configHandler->Get("FontOutlineWidth", 3);
+			const float outlineWeight = configHandler->Get("FontOutlineWeight", 25.0f);
+			const int smallOutlineWidth = configHandler->Get("SmallFontOutlineWidth", 2);
+			const float smallOutlineWeight = configHandler->Get("SmallFontOutlineWeight", 10.0f);
 
 			newFont = CglFont::LoadFont(action.extra, fontSize, outlineWidth, outlineWeight);
 			newSmallFont = CglFont::LoadFont(action.extra, smallFontSize, smallOutlineWidth, smallOutlineWeight);
@@ -1677,13 +1673,8 @@
 			font = newFont;
 			smallFont = newSmallFont;
 			logOutput.Print("Loaded font: %s\n", action.extra.c_str());
-<<<<<<< HEAD
 			configHandler->SetString("FontFile", action.extra);
-			LuaOpenGL::CalcFontHeight();
-=======
-			configHandler.SetString("FontFile", action.extra);
-			configHandler.SetString("SmallFontFile", action.extra);
->>>>>>> 3c2f0750
+			configHandler->SetString("SmallFontFile", action.extra);
 		}
 	}
 	else if (cmd == "aiselect") {
@@ -2901,14 +2892,9 @@
 	glEnable(GL_TEXTURE_2D);
 
 	if (gu->drawdebug) {
-<<<<<<< HEAD
-		glColor4f(1,1,0.5f,0.8f);
-		font->glFormatAt(0.03f, 0.02f, 1.0f, "FPS: %d  Frame: %d  Particles: %d (%d)",
-=======
 		//print some infos (fps,gameframe,particles)
 		glColor4f(1,1,0.5f,0.8f);
 		font->glFormat(0.03f, 0.02f, 1.0f, FONT_SCALE | FONT_NORM, "FPS %d Frame %d Part %d(%d)",
->>>>>>> 3c2f0750
 		                 fps, gs->frameNum, ph->ps.size(), ph->currentParticles);
 
 		if (playing) {
