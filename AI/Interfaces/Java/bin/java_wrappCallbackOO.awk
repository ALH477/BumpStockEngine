#!/bin/awk
#
# This awk script creates a Java class in OO style to wrapp the C style
# JNA based AI Callback wrapper.
# In other words, the output of this file wrapps:
# com/springrts/ai/AICallback.java
# which wrapps:
# rts/ExternalAI/Interface/SSkirmishAICallback.h
#
# This script uses functions from the following files:
# * common.awk
# * commonDoc.awk
# * commonOOCallback.awk
# Variables that can be set on the command-line (with -v):
# * GENERATED_SOURCE_DIR: the generated sources root dir
#
# usage:
# 	awk -f thisScript.awk -f common.awk -f commonDoc.awk -f commonOOCallback.awk
# 	awk -f thisScript.awk -f common.awk -f commonDoc.awk -f commonOOCallback.awk \
#       -v 'GENERATED_SOURCE_DIR=/tmp/build/AI/Interfaces/Java/src-generated'
#

BEGIN {
	# initialize things

	# define the field splitter(-regex)
	FS = "(\\()|(\\)\\;)";
	IGNORECASE = 0;

	# Used by other scripts
	JAVA_MODE = 1;

	# These vars can be assigned externally, see file header.
	# Set the default values if they were not supplied on the command line.
	if (!GENERATED_SOURCE_DIR) {
<<<<<<< HEAD
		GENERATED_SOURCE_DIR = "../src-generated";
	}
	if (!JAVA_GENERATED_SOURCE_DIR) {
		JAVA_GENERATED_SOURCE_DIR = GENERATED_SOURCE_DIR "/java";
	}
	if (!NATIVE_GENERATED_SOURCE_DIR) {
		NATIVE_GENERATED_SOURCE_DIR = GENERATED_SOURCE_DIR "/native";
	}

	javaSrcRoot = "../java/src";
	javaGeneratedSrcRoot = JAVA_GENERATED_SOURCE_DIR;
=======
		GENERATED_SOURCE_DIR = "../src-generated/main/java";
	}

	javaSrcRoot = "../src/main/java";
	javaGeneratedSrcRoot = GENERATED_SOURCE_DIR;
>>>>>>> 9c245e75

	myParentPkgA = "com.springrts.ai";
	myPkgA = myParentPkgA ".oo";
	myPkgD = convertJavaNameFormAToD(myPkgA);
	myClass = "OOAICallback";
	myClassVar = "ooClb";
	myWrapClass = "AICallback";
	myWrapVar = "innerCallback";
	mySourceFile = javaGeneratedSrcRoot "/" myPkgD "/" myClass ".java";
	MAX_IDS = 1024;
	defMapJavaImpl = "HashMap";

	myBufferedClasses["_UnitDef"] = 1;
	myBufferedClasses["_WeaponDef"] = 1;
	myBufferedClasses["_FeatureDef"] = 1;

	size_funcs = 0;
	size_classes = 0;
	size_interfaces = 0;
}


function doWrapp(funcFullName_dw) {

	paramListJava_dw  = funcParams[fullName_dw];
	paramListJava2_dw = paramListJava_dw;
	sub(/0ARRAY1SIZE0/, "0ARRAY1VALS0", paramListJava2_dw);
	sub(/0MAP1SIZE0/, "0MAP1KEYS0", paramListJava2_dw);
	doWrapp_dw =               !match(paramListJava_dw, /String\[\]/);
	doWrapp_dw = doWrapp_dw && !match(paramListJava_dw, /AIFloat3\[\]/);
	doWrapp_dw = doWrapp_dw && !match(paramListJava2_dw, /String\[\]/);
	doWrapp_dw = doWrapp_dw && !match(paramListJava2_dw, /AIFloat3\[\]/);
	return doWrapp_dw;
}

function printHeader(outFile_h, javaPkg_h, javaClassName_h, isOrHasInterface_h) {

	classOrInterface_h = "class";
	implementedInterfacesPart_h = "";
	interfacesPref_h = "";

	if (isOrHasInterface_h == 1) {
		# is interface
		classOrInterface_h = "interface";
	} else {
		# is class
		interfacesPref_h = " implements "
		implementedInterfacesPart_h = "Comparable<" javaClassName_h ">";
		if (isOrHasInterface_h != 0) {
			# has interface
			implementedInterfacesPart_h = isOrHasInterface_h ", " implementedInterfacesPart_h;
		}
	}
	implementedInterfacesPart_h = interfacesPref_h implementedInterfacesPart_h;

	printCommentsHeader(outFile_h);
	print("") >> outFile_h;
	print("package " javaPkg_h ";") >> outFile_h;
	print("") >> outFile_h;
	print("") >> outFile_h;
	#print("import " myParentPkgA ".AIFloat3;") >> outFile_h;
	#print("import " myParentPkgA ".AICallback;") >> outFile_h;
	print("import " myParentPkgA ".*;") >> outFile_h;
	print("") >> outFile_h;
	print("/**") >> outFile_h;
	print(" * @author	AWK wrapper script") >> outFile_h;
	print(" * @version	GENERATED") >> outFile_h;
	print(" */") >> outFile_h;
	print("public " classOrInterface_h " " javaClassName_h implementedInterfacesPart_h " {") >> outFile_h;
	print("") >> outFile_h;
}

function createJavaFileName(clsName_c) {
	return javaGeneratedSrcRoot "/" myPkgD "/" clsName_c ".java";
}

function printInterfaces() {

	for (clsName in class_ancestors) {
		#size_ancestorParts = split(class_ancestors[clsName], ancestorParts, ",");

		# check if an interface is needed
		if (clsName in interfaces) {
			printInterface(clsName);
		}
	}
}
function printInterface(clsName_i) {

	outFile_i = createJavaFileName(clsName_i);
	printHeader(outFile_i, myPkgA, clsName_i, 1);

	size_addInds = additionalIntIndices[clsName_i "*"];

	# print member functions
	size_funcs = interfaceOwnerOfFunc[clsName_i "*"];
	for (f=0; f < size_funcs; f++) {
		fullName_i = interfaceOwnerOfFunc[clsName "#" f];
		if (doWrapp(fullName_i)) {
			printMember(outFile_i, fullName_i, size_addInds, 1);
		}
	}

	# print member class fetchers (single, multi, multi-fetch-single)
	size_memCls = split(interface_class[clsName], memCls, ",");
	for (mc=0; mc < size_memCls; mc++) {
		memberClass = memCls[mc+1];
		fullNameMultiSize_i = ancestorsInterface_isMulti[clsName "-" memberClass];
		if (fullNameMultiSize_i != "") {
			if (match(fullNameMultiSize_i, /^.*0MULTI1[^0]*3/)) { # wants a different function name then the default one
				fn = fullNameMultiSize_i;
				sub(/^.*0MULTI1[^3]*3/, "", fn); # remove pre MULTI 3
				sub(/[0-9].*$/, "", fn); # remove post MULTI 3
			} else {
				fn = "get" memberClass "s";
			}
			params = funcParams[fullNameMultiSize_i];
		} else {
			fn = "get" memberClass;
			params = "";
		}
		# remove additional indices from params
		for (ai=0; ai < size_addInds; ai++) {
			sub(/int [_a-zA-Z0-9]+(, )?/, "", params);
		}
		print("\t" memberClass " " fn "(" params ");") >> outFile_i;
	}

	print("}") >> outFile_i;
	print("") >> outFile_i;
	close(outFile_i);
}





function printClasses() {

	for (clsName in class_ancestors) {
		size_ancestorParts = split(class_ancestors[clsName], ancestorParts, ",");

		if (size_ancestorParts == 0) {
			printClass("", clsName);
		}

		for (a=0; a < size_ancestorParts; a++) {
			printClass(ancestorParts[a+1], clsName);
		}
	}
}
function printClass(ancestors_c, clsName_c) {

	clsNameExternal_c = clsName_c;
	isClbRootCls = 0;
	myWrapper = myClassVar ".getInnerCallback()";
	myTeamId = myClassVar ".getTeamId()";
	myClassVarLocal = myClassVar;
	if (match(clsName_c, /^Clb$/)) {
		clsNameExternal_c = myClass;
		isClbRootCls = 1;
		myWrapper = myWrapVar;
		myTeamId = "teamId";
		myClassVarLocal = "this";
	}

	clsId_c = ancestors_c "-" clsName_c;
	clsFull_c = ancestors_c "_" clsName_c;
	hasInterface = (interfaces[clsName] == 1);
	intName_c = 0;
	if (hasInterface) {
		intName_c = clsName_c;
		clsName_c = implClsNames[clsId_c];
		clsNameExternal_c = clsName_c;
	}

	outFile_c = createJavaFileName(clsNameExternal_c);
	printHeader(outFile_c, myPkgA, clsNameExternal_c, intName_c);

	size_addInds = additionalClsIndices[clsId_c "*"];


	# print private vars
	if (isClbRootCls) {
		print("\t" "private " myWrapClass " " myWrapVar " = null;") >> outFile_c;
		print("\t" "private int teamId = -1;") >> outFile_c;
	} else {
		print("\t" "private " myClass " " myClassVar " = null;") >> outFile_c;
	}
	# print additionalVars
	for (ai=0; ai < size_addInds; ai++) {
		print("\t" "private int " additionalClsIndices[clsId_c "#" ai] " = -1;") >> outFile_c;
	}
	print("") >> outFile_c;


	# print constructor
	if (isClbRootCls) {
		ctorParams = myWrapClass " " myWrapVar ", int teamId";
	} else {
		ctorParams = myClass " " myClassVar;
	}
	addIndPars_c = "";
	for (ai=0; ai < size_addInds; ai++) {
		addIndPars_c = addIndPars_c ", int " additionalClsIndices[clsId_c "#" ai];
	}
	ctorParams = ctorParams addIndPars_c;
	ctorParamsNoTypes = removeParamTypes(ctorParams);
	sub(/^, /, "", addIndPars_c);
	addIndParsNoTypes_c = removeParamTypes(addIndPars_c);
	condaddIndPars_c = (addIndPars_c == "") ? "" : ", ";
	
	print("\t" "private " clsNameExternal_c "(" ctorParams ") {") >> outFile_c;
	print("") >> outFile_c;
	if (isClbRootCls) {
		print("\t\t" "this." myWrapVar " = " myWrapVar ";") >> outFile_c;
		print("\t\t" "this.teamId = teamId;") >> outFile_c;
	} else {
		print("\t\t" "this." myClassVar " = " myClassVar ";") >> outFile_c;
	}
	# init additionalVars
	for (ai=0; ai < size_addInds; ai++) {
		addIndName = additionalClsIndices[clsId_c "#" ai];
		print("\t\t" "this." addIndName " = " addIndName ";") >> outFile_c;
	}
	print("\t" "}") >> outFile_c;
	print("") >> outFile_c;
	
	# print additional vars fetchers
	for (ai=0; ai < size_addInds; ai++) {
		addIndName = additionalClsIndices[clsId_c "#" ai];
		#if (ai < (size_addInds-1)) {
			print("\t" "public int get" capitalize(addIndName) "() {") >> outFile_c;
		#} else { # do this for the last additional indices
		#	print("\t" "public int getId() {") >> outFile_c;
		#}
		print("\t\t" "return " addIndName ";") >> outFile_c;
		print("\t" "}") >> outFile_c;
		print("") >> outFile_c;
	}

	# print static instance fetcher method
	{
		clsIsBuffered_c = isBufferedClass(clsNameExternal_c);
		fullNameAvailable_c = ancestorsClass_available[clsId_c];

		if (clsIsBuffered_c) {
			print("\t" "private static java.util.Map<Integer, " clsNameExternal_c "> _buffer_instances = new java.util.HashMap<Integer, " clsNameExternal_c ">();") >> outFile_c;
			print("") >> outFile_c;
		}
		print("\t" "static " clsNameExternal_c " getInstance(" ctorParams ") {") >> outFile_c;
		print("") >> outFile_c;
		lastParamName = ctorParamsNoTypes;
		sub(/^.*,[ \t]*/, "", lastParamName);
		if (match(lastParamName, /^[^ \t]+Id$/)) {
			if (clsNameExternal_c == "Unit") {
				# the first valid unit ID is 1
				print("\t\t" "if (" lastParamName " <= 0) {") >> outFile_c;
			} else {
				# ... for all other IDs, the first valid one is 0
				print("\t\t" "if (" lastParamName " < 0) {") >> outFile_c;
			}
			print("\t\t\t" "return null;") >> outFile_c;
			print("\t\t" "}") >> outFile_c;
			print("") >> outFile_c;
		}
		print("\t\t" clsNameExternal_c " _ret = null;") >> outFile_c;
		if (fullNameAvailable_c == "") {
			print("\t\t" "_ret = new " clsNameExternal_c "(" ctorParamsNoTypes ");") >> outFile_c;
		} else {
			print("\t\t" "boolean isAvailable = " myClassVar ".getInnerCallback()." fullNameAvailable_c "(" myClassVar ".getTeamId()" condaddIndPars_c addIndParsNoTypes_c ");") >> outFile_c;
			print("\t\t" "if (isAvailable) {") >> outFile_c;
			print("\t\t\t" "_ret = new " clsNameExternal_c "(" ctorParamsNoTypes ");") >> outFile_c;
			print("\t\t" "}") >> outFile_c;
		}
		if (clsIsBuffered_c) {
			if (fullNameAvailable_c == "") {
				print("\t\t" "{") >> outFile_c;
			} else {
				print("\t\t" "if (_ret != null) {") >> outFile_c;
			}
			print("\t\t\t" "Integer indexHash = _ret.hashCode();") >> outFile_c;
			print("\t\t\t" "if (_buffer_instances.containsKey(indexHash)) {") >> outFile_c;
			print("\t\t\t\t" "_ret = _buffer_instances.get(indexHash);") >> outFile_c;
			print("\t\t\t" "} else {") >> outFile_c;
			print("\t\t\t\t" "_buffer_instances.put(indexHash, _ret);") >> outFile_c;
			print("\t\t\t" "}") >> outFile_c;
			print("\t\t" "}") >> outFile_c;
		}
		print("\t\t" "return _ret;") >> outFile_c;
		print("\t" "}") >> outFile_c;
		print("") >> outFile_c;
	}

	if (isClbRootCls) {
		# print inner-callback fetcher method
		print("\t" myWrapClass " getInnerCallback() {") >> outFile_c;
		print("\t\t" "return this." myWrapVar ";") >> outFile_c;
		print("\t" "}") >> outFile_c;
		print("") >> outFile_c;
		# print teamId fetcher method
		print("\t" "public int getTeamId() {") >> outFile_c;
		print("\t\t" "return this.teamId;") >> outFile_c;
		print("\t" "}") >> outFile_c;
		print("") >> outFile_c;
	}


	# print compareTo(other) method
	{
		print("\t" "@Override") >> outFile_c;
		print("\t" "public int compareTo(" clsNameExternal_c " other) {") >> outFile_c;
		print("\t\t" "final int BEFORE = -1;") >> outFile_c;
		print("\t\t" "final int EQUAL  =  0;") >> outFile_c;
		print("\t\t" "final int AFTER  =  1;") >> outFile_c;
		print("") >> outFile_c;
		print("\t\t" "if (this == other) return EQUAL;") >> outFile_c;
		print("") >> outFile_c;

		if (isClbRootCls) {
			print("\t\t" "if (this.teamId < other.teamId) return BEFORE;") >> outFile_c;
			print("\t\t" "if (this.teamId > other.teamId) return AFTER;") >> outFile_c;
			print("\t\t" "return EQUAL;") >> outFile_c;
		} else {
			for (ai=0; ai < size_addInds; ai++) {
				addIndName = additionalClsIndices[clsId_c "#" ai];
				print("\t\t" "if (this.get" capitalize(addIndName) "() < other.get" capitalize(addIndName) "()) return BEFORE;") >> outFile_c;
				print("\t\t" "if (this.get" capitalize(addIndName) "() > other.get" capitalize(addIndName) "()) return AFTER;") >> outFile_c;
			}
			print("\t\t" "return this." myClassVar ".compareTo(other." myClassVar ");") >> outFile_c;
		}
		print("\t" "}") >> outFile_c;
		print("") >> outFile_c;
	}


	# print equals(other) method
	if (!isClbRootCls) {
	#{
		print("\t" "@Override") >> outFile_c;
		print("\t" "public boolean equals(Object otherObject) {") >> outFile_c;
		print("") >> outFile_c;
		print("\t\t" "if (this == otherObject) return true;") >> outFile_c;
		print("\t\t" "if (!(otherObject instanceof " clsNameExternal_c ")) return false;") >> outFile_c;
		print("\t\t" clsNameExternal_c " other = (" clsNameExternal_c ") otherObject;") >> outFile_c;
		print("") >> outFile_c;

		if (isClbRootCls) {
			print("\t\t" "if (this.teamId != other.teamId) return false;") >> outFile_c;
			print("\t\t" "return true;") >> outFile_c;
		} else {
			for (ai=0; ai < size_addInds; ai++) {
				addIndName = additionalClsIndices[clsId_c "#" ai];
				print("\t\t" "if (this.get" capitalize(addIndName) "() != other.get" capitalize(addIndName) "()) return false;") >> outFile_c;
			}
			print("\t\t" "return this." myClassVar ".equals(other." myClassVar ");") >> outFile_c;
		}
		print("\t" "}") >> outFile_c;
		print("") >> outFile_c;
	}


	# print hashCode() method
	if (!isClbRootCls) {
	#{
		print("\t" "@Override") >> outFile_c;
		print("\t" "public int hashCode() {") >> outFile_c;
		print("") >> outFile_c;

		if (isClbRootCls) {
			print("\t\t" "int _res = 0;") >> outFile_c;
			print("") >> outFile_c;
			print("\t\t" "_res += this.teamId * 10E8;") >> outFile_c;
		} else {
			print("\t\t" "int _res = 23;") >> outFile_c;
			print("") >> outFile_c;
			# NOTE: This could go wrong if we have more then 7 additional indices
			# see 10E" (7-ai) below
			# the conversion to int is nessesarry,
			# as otherwise it would be a double,
			# which would be higher then max int,
			# and most hashes would end up being max int,
			# when converted from double to int
			for (ai=0; ai < size_addInds; ai++) {
				addIndName = additionalClsIndices[clsId_c "#" ai];
				print("\t\t" "_res += this.get" capitalize(addIndName) "() * (int) (10E" (7-ai) ");") >> outFile_c;
			}
			print("\t\t" "_res += this." myClassVar ".hashCode();") >> outFile_c;
		}
		print("") >> outFile_c;
		print("\t\t" "return _res;") >> outFile_c;
		print("\t" "}") >> outFile_c;
		print("") >> outFile_c;
	}


	# print toString() method
	{
		print("\t" "@Override") >> outFile_c;
		print("\t" "public String toString() {") >> outFile_c;
		print("") >> outFile_c;
		print("\t\t" "String _res = this.getClass().toString();") >> outFile_c;
		print("") >> outFile_c;

		if (isClbRootCls) {
			print("\t\t" "_res = _res + \"(teamId=\" + this.teamId + \", \";") >> outFile_c;
		} else {
			print("\t\t" "_res = _res + \"(clbHash=\" + this." myClassVar ".hashCode() + \", \";") >> outFile_c;
			print("\t\t" "_res = _res + \"teamId=\" + this." myClassVar ".getTeamId() + \", \";") >> outFile_c;
			for (ai=0; ai < size_addInds; ai++) {
				addIndName = additionalClsIndices[clsId_c "#" ai];
				print("\t\t" "_res = _res + \"" addIndName "=\" + this.get" capitalize(addIndName) "() + \", \";") >> outFile_c;
			}
		}
		print("\t\t" "_res = _res + \")\";") >> outFile_c;
		print("") >> outFile_c;
		print("\t\t" "return _res;") >> outFile_c;
		print("\t" "}") >> outFile_c;
		print("") >> outFile_c;
	}


	# print member functions
	size_funcs = ownerOfFunc[clsId_c "*"];
	for (f=0; f < size_funcs; f++) {
		fullName_c = ownerOfFunc[clsId_c "#" f];
		if (doWrapp(fullName_c)) {
			printMember(outFile_c, fullName_c, size_addInds, 0);
		}
	}


	# print member class fetchers (single, multi, multi-fetch-single)
	size_memCls = split(ancestors_class[clsFull_c], memCls, ",");
	for (mc=0; mc < size_memCls; mc++) {
		memberClass_c = memCls[mc+1];
		printMemberClassFetchers(outFile_c, clsFull_c, clsId_c, memberClass_c, isInterface_c);
	}


	print("}") >> outFile_c;
	print("") >> outFile_c;
	close(outFile_c);
}

function printMemberClassFetchers(outFile_mc, clsFull_mc, clsId_mc, memberClsName_mc, isInterface_mc) {

		memberClassId_mc = clsFull_mc "-" memberClsName_mc;
		size_multi_mc = ancestorsClass_multiSizes[memberClassId_mc "*"];
		isMulti_mc = (size_multi_mc != "");
		if (isMulti_mc) { # multi element fetcher(s)
			for (mmc=0; mmc < size_multi_mc; mmc++) {
				fullNameMultiSize_mc = ancestorsClass_multiSizes[memberClassId_mc "#" mmc];
				printMemberClassFetcher(outFile_mc, clsFull_mc, clsId_mc, memberClsName_mc, isInterface_mc, fullNameMultiSize_mc);
			}
		} else { # single element fetcher
			printMemberClassFetcher(outFile_mc, clsFull_mc, clsId_mc, memberClsName_mc, isInterface_mc, 0);
		}
}
# fullNameMultiSize_mf is 0 if it is no multi element
function printMemberClassFetcher(outFile_mf, clsFull_mf, clsId_mf, memberClsName_mf, isInterface_mf, fullNameMultiSize_mf) {

		memberClassId_mf = clsFull_mf "-" memberClsName_mf;
		isMulti_mf = fullNameMultiSize_mf != 0;
		if (interfaces[memberClsName_mf] != "") {
			memberClassImpl_mf = implClsNames[memberClassId_mf];
		} else {
			memberClassImpl_mf = memberClsName_mf;
		}
		if (isMulti_mf) { # multi element fetcher
			if (match(fullNameMultiSize_mf, /^.*0MULTI1[^0]*3/)) { # wants a different function name then the default one
				fn = fullNameMultiSize_mf;
				sub(/^.*0MULTI1[^3]*3/, "", fn); # remove pre MULTI 3
				sub(/[0-9].*$/, "", fn); # remove post MULTI 3
			} else {
				fn = memberClsName_mf "s";
			}
			fn = "get" fn;

			params = funcParams[fullNameMultiSize_mf];
			innerParams = funcInnerParams[fullNameMultiSize_mf];

			fullNameMultiVals_mf = fullNameMultiSize_mf;
			sub(/0MULTI1SIZE/, "0MULTI1VALS", fullNameMultiVals_mf);
			hasMultiVals_mf = (funcRetType[fullNameMultiVals_mf] != "");
		} else { # single element fetcher
			fn = "get" memberClsName_mf;
			params = "";
		}

		# remove additional indices from params
		for (ai=0; ai < size_addInds; ai++) {
			sub(/int [_a-zA-Z0-9]+(, )?/, "", params);
		}

		retType = memberClsName_mf;
		if (isMulti_mf) {
			retTypeInterface = "java.util.List<" retType ">";
			retType = "java.util.ArrayList<" retType ">";
		} else {
			retTypeInterface = retType;
		}
		condInnerParamsComma = (innerParams == "") ? "" : ", ";

		# concatenate additional indices
		indexParams_mf = "";
		for (ai=0; ai < size_addInds; ai++) {
			addIndName = additionalClsIndices[clsId_mf "#" ai];
			indexParams_mf = indexParams_mf  ", " addIndName;
		}
		sub(/^\, /, "", indexParams_mf); # remove comma at the end
		condIndexComma_mf = (indexParams_mf == "") ? "" : ", ";

		indent_mf = "\t";

		print("") >> outFile_mf;

		isBuffered_mf = isBufferedFunc(clsFull_mf "_" memberClsName_mf) && (params == "");
		if (!isInterface_mf && isBuffered_mf) {
			print(indent_mf "private " retType " _buffer_" fn ";") >> outFile_mf;
			print(indent_mf "private boolean _buffer_isInitialized_" fn " = false;") >> outFile_mf;
		}

		printFunctionComment_Common(outFile_mf, funcDocComment, fullNameMultiSize_mf, indent_mf);

		print(indent_mf "public " retTypeInterface " " fn "(" params ") {") >> outFile_mf;
		print("") >> outFile_mf;
		indent_mf = indent_mf "\t";
		if (isBuffered_mf) {
			print(indent_mf retType " _ret = _buffer_" fn ";") >> outFile_mf;
			print(indent_mf "if (!_buffer_isInitialized_" fn ") {") >> outFile_mf;
			indent_mf = indent_mf "\t";
		} else {
			print(indent_mf retType " _ret;") >> outFile_mf;
		}
		if (isMulti_mf) {
			print(indent_mf "int size = " myWrapper "." fullNameMultiSize_mf "(" myTeamId condInnerParamsComma innerParams ");") >> outFile_mf;
			if (hasMultiVals_mf) {
				print(indent_mf "int[] tmpArr = new int[size];") >> outFile_mf;
				print(indent_mf myWrapper "." fullNameMultiVals_mf "(" myTeamId condInnerParamsComma innerParams ", tmpArr, size);") >> outFile_mf;
				print(indent_mf retType " arrList = new " retType "(size);") >> outFile_mf;
				print(indent_mf "for (int i=0; i < size; i++) {") >> outFile_mf;
				print(indent_mf "\t" "arrList.add(" memberClassImpl_mf ".getInstance(" myClassVarLocal condIndexComma_mf indexParams_mf ", tmpArr[i]));") >> outFile_mf;
				print(indent_mf "}") >> outFile_mf;
				print(indent_mf "_ret = arrList;") >> outFile_mf;
			} else {
				print(indent_mf retType " arrList = new " retType "(size);") >> outFile_mf;
				print(indent_mf "for (int i=0; i < size; i++) {") >> outFile_mf;
				print(indent_mf "\t" "arrList.add(" memberClassImpl_mf ".getInstance(" myClassVarLocal condIndexComma_mf indexParams_mf ", i));") >> outFile_mf;
				print(indent_mf "}") >> outFile_mf;
				print(indent_mf "_ret = arrList;") >> outFile_mf;
			}
		} else {
			print(indent_mf "_ret = " memberClassImpl_mf ".getInstance(" myClassVarLocal condIndexComma_mf indexParams_mf ");") >> outFile_mf;
		}
		if (isBuffered_mf) {
			print(indent_mf "_buffer_" fn " = _ret;") >> outFile_mf;
			print(indent_mf "_buffer_isInitialized_" fn " = true;") >> outFile_mf;
			sub(/\t/, "", indent_mf);
			print(indent_mf "}") >> outFile_mf;
			print("") >> outFile_mf;
		}
		print(indent_mf "return _ret;") >> outFile_mf;
		sub(/\t/, "", indent_mf);
		print("\t" "}") >> outFile_mf;
}





function printMember(outFile_m, fullName_m, additionalIndices_m, isInterface_m) {

	if (part_isMultiValues(fullName_m) || part_isArrayValues(fullName_m) || part_isMapKeys(fullName_m) || part_isMapValues(fullName_m)) {
		return;
	}

	indent_m = "\t";
	retType = funcRetType[fullName_m];
	retTypeInterface = "";
	params = funcParams[fullName_m];
	innerParams = funcInnerParams[fullName_m];
	memName = extractNormalPart(fullName_m);
	sub(/^.*_/, "", memName);
	isVoid_m = (retType == "void");

	if (memName == "handleCommand") {
		sub(/int commandTopic\, Pointer commandData/, "AICommand command", params);
		sub(/commandTopic\, commandData/, "command.getTopic(), command.getPointer()", innerParams);
	}

#print("fullName_m: " fullName_m);
#print("additionalIndices_m: " additionalIndices_m);

	isArraySize = part_isArraySize(fullName_m);
	if (isArraySize) {
		fullNameArraySize = fullName_m;

		fullNameArrayVals = fullNameArraySize;
		sub(/0ARRAY1SIZE/, "0ARRAY1VALS", fullNameArrayVals);
		params = funcParams[fullNameArrayVals];

		sub(/\, int [_a-zA-Z0-9]+$/, "", params); # remove max
		arrayType = params; # getArrayType
		sub(/^.*\, /, "", arrayType); # remove pre array type
		hadBraces = sub(/\[\] .*$/, "", arrayType); # remove post array type
		if (!hadBraces) {
			sub(/[^ \t]*$/, "", arrayType); # remove param name
		}
		referenceType = arrayType;
		if (match(fullNameArraySize, /0ARRAY1SIZE1/)) {
			# we want to reference objects, of a certain class as arrayType
			referenceType = fullNameArraySize;
			sub(/^.*0ARRAY1SIZE1/, "", referenceType); # remove pre ref array type
			sub(/[0123].*$/, "", referenceType); # remove post ref array type
		}
		arrType_java = convertJavaBuiltinTypeToClass(referenceType);
		retTypeInterface = "java.util.List<" arrType_java ">";
		retType = "java.util.ArrayList<" arrType_java ">";
		sub(/(\, )?[^ ]+ [_a-zA-Z0-9]+$/, "", params); # remove array
	}

	isMapSize = part_isMapSize(fullName_m);
	if (isMapSize) {
		fullNameMapSize = fullName_m;

		fullNameMapKeys = fullNameMapSize;
		sub(/0MAP1SIZE/, "0MAP1KEYS", fullNameMapKeys);
#print("fullNameMapKeys: " fullNameMapKeys) >> outFile_m;
		keyType = funcParams[fullNameMapKeys];
		sub(/\[\].*$/, "", keyType); # remove everything after array type
		sub(/^.* /, "", keyType); # remove everything before array type

		fullNameMapVals = fullNameMapSize;
		sub(/0MAP1SIZE/, "0MAP1VALS", fullNameMapVals);
		valType = funcParams[fullNameMapVals];
		sub(/\[\].*$/, "", valType); # remove everything after array type
		sub(/^.* /, "", valType); # remove everything before array type

		sub(/\, int [_a-zA-Z0-9]+$/, "", params); # remove max
		retType = "java.util.Map<" convertJavaBuiltinTypeToClass(keyType) ", " convertJavaBuiltinTypeToClass(valType) ">"; # getArrayType
		#sub(/^.*\, /, "", retType);
		#sub(/ .*$/, "", retType);
		sub(/\, [^ ]+ [_a-zA-Z0-9]+$/, "", params); # remove array
	}

	isSingleFetch = part_isSingleFetch(fullName_m);
	if (isSingleFetch) {
		fetchClass_m = fullName_m;
		sub(/0[^0]*$/, "", fetchClass_m); # remove everything after array type
		sub(/.*0SINGLE1FETCH[^2]*2/, "", fetchClass_m); # remove everything before array type
		innerRetType = retType;
		retType = fetchClass_m;

		indName_m = additionalClsIndices[clsId_c "#" (additionalClsIndices[clsId_c "*"]-1)];
		#instanceInnerParams = innerParams;
		#sub("(, )?" indName_m, "", instanceInnerParams); # remove index parameter
		instanceInnerParams = "";
	}

	refObjsFullName_m = fullName_m;
	hasReferenceObject_m = part_hasReferenceObject(refObjsFullName_m);
	while (hasReferenceObject_m) {
		refObj_m = refObjsFullName_m;
		sub(/^.*0REF/, "", refObj_m); # remove everything before ref type
		sub(/0.*$/, "", refObj_m); # remove everything after ref type

		refCls_m = refObj_m;
		sub(/^[^1]*1/, "", refCls_m); # remove everything before ref cls
		sub(/[123].*$/, "", refCls_m); # remove everything after ref cls

		refParamName_m = refObj_m;
		sub(/^[^2]*2/, "", refParamName_m); # remove everything before ref param name
		sub(/[123].*$/, "", refParamName_m); # remove everything after ref param name

		#refParamNameClass_m[refParamName_m] = refCls_m; # eg: refParamNameClass_m["resourceId"] = "Resource"
		sub("int " refParamName_m, refCls_m " c_" refParamName_m, params); # remove everything before ref param name
		sub(refParamName_m, "c_" refParamName_m ".get" capitalize(refParamName_m) "()", innerParams); # remove everything before ref param name

		sub("0REF" refObj_m, "", refObjsFullName_m); # remove everything after array type
		hasReferenceObject_m = part_hasReferenceObject(refObjsFullName_m);
	}

	# remove additional indices from params
	for (ai=0; ai < additionalIndices_m; ai++) {
		sub(/int [_a-zA-Z0-9]+(, )?/, "", params);
	}

	firstLineEnd = ";";
	mod_m = "";
	if (!isInterface_m) {
		firstLineEnd = " {";
		mod_m = "public ";
	}

	retType = trim(retType);
	if (retTypeInterface == "") {
		retTypeInterface = retType;
	}

	print("") >> outFile_m;

	isBuffered_m = !isVoid_m && isBufferedFunc(fullName_m) && (params == "");
	if (!isInterface_m && isBuffered_m) {
		print(indent_m retType " _buffer_" memName ";") >> outFile_m;
		print(indent_m "boolean _buffer_isInitialized_" memName " = false;") >> outFile_m;
	}

	printFunctionComment_Common(outFile_m, funcDocComment, fullName_m, indent_m);

	print(indent_m mod_m retTypeInterface " " memName "(" params ")" firstLineEnd) >> outFile_m;
	if (!isInterface_m) {
		condRet = isVoid_m ? "" : "_ret = ";
		condInnerParamsComma = (innerParams == "") ? "" : ", ";
		indent_m = indent_m "\t";
		if (memName == "handleCommand") {
			print(indent_m "command.write();") >> outFile_m;
		}
		if (isBuffered_m) {
			print(indent_m retType " _ret = _buffer_" memName ";") >> outFile_m;
			print(indent_m "if (!_buffer_isInitialized_" memName ") {") >> outFile_m;
			indent_m = indent_m "\t";
		} else if (!isVoid_m) {
			print(indent_m retType " _ret;") >> outFile_m;
		}
		if (isArraySize) {
			print("") >> outFile_m;
			print(indent_m "int size = " myWrapper "." fullNameArraySize "(" myTeamId condInnerParamsComma innerParams ");") >> outFile_m;
			print(indent_m retType " arrList = new " retType "(size);") >> outFile_m;
			print(indent_m "if (size > 0) {") >> outFile_m;
			indent_m = indent_m "\t";
			print(indent_m arrayType "[] tmpArr = new " arrayType "[size];") >> outFile_m;
			print(indent_m myWrapper "." fullNameArrayVals "(" myTeamId condInnerParamsComma innerParams ", tmpArr, size);") >> outFile_m;
			print(indent_m "for (int i=0; i < size; i++) {") >> outFile_m;
			indent_m = indent_m "\t";
			if (arrayType == referenceType) {
				print(indent_m "arrList.add(tmpArr[i]);") >> outFile_m;
			} else {
				print(indent_m "arrList.add(" referenceType ".getInstance(" myClassVarLocal ", tmpArr[i]));") >> outFile_m;
			}
			sub(/\t/, "", indent_m);
			print(indent_m "}") >> outFile_m;
			sub(/\t/, "", indent_m);
			print(indent_m "}") >> outFile_m;
			print(indent_m "_ret = arrList;") >> outFile_m;
		} else if (isMapSize) {
			print("") >> outFile_m;
			print(indent_m "int size = " myWrapper "." fullNameMapSize "(" myTeamId condInnerParamsComma innerParams ");") >> outFile_m;
			retMapImplType = retType;
			sub(/Map/, defMapJavaImpl, retMapImplType);
			print(indent_m retType " retMap = new " retMapImplType "(size);") >> outFile_m;
			print(indent_m "if (size > 0) {") >> outFile_m;
			indent_m = indent_m "\t";
			print(indent_m keyType "[] tmpKeysArr = new " keyType "[size];") >> outFile_m;
			print(indent_m myWrapper "." fullNameMapKeys "(" myTeamId condInnerParamsComma innerParams ", tmpKeysArr);") >> outFile_m;
			print(indent_m valType "[] tmpValsArr = new " valType "[size];") >> outFile_m;
			print(indent_m myWrapper "." fullNameMapVals "(" myTeamId condInnerParamsComma innerParams ", tmpValsArr);") >> outFile_m;
			print(indent_m "for (int i=0; i < size; i++) {") >> outFile_m;
			print(indent_m "\t" "retMap.put(tmpKeysArr[i], tmpValsArr[i]);") >> outFile_m;
			print(indent_m "}") >> outFile_m;
			sub(/\t/, "", indent_m);
			print(indent_m "}") >> outFile_m;
			print(indent_m "_ret = retMap;") >> outFile_m;
		} else if (isSingleFetch) {
			condInstanceInnerParamsComma = (instanceInnerParams == "") ? "" : ", ";
			print("") >> outFile_m;
			print(indent_m innerRetType " innerRet = " myWrapper "." fullName_m "(" myTeamId condInnerParamsComma innerParams ");") >> outFile_m;
			print(indent_m "_ret = " retType ".getInstance(" myClassVarLocal ", innerRet" condInstanceInnerParamsComma instanceInnerParams ");") >> outFile_m;
		} else {
			print(indent_m condRet myWrapper "." fullName_m "(" myTeamId condInnerParamsComma innerParams ");") >> outFile_m;
		}
		if (isBuffered_m) {
			print(indent_m "_buffer_" memName " = _ret;") >> outFile_m;
			print(indent_m "_buffer_isInitialized_" memName " = true;") >> outFile_m;
			sub(/\t/, "", indent_m);
			print(indent_m "}") >> outFile_m;
			print("") >> outFile_m;
		}
		if (memName == "handleCommand") {
			print(indent_m "command.read();") >> outFile_m;
		}
		if (!isVoid_m) {
			print(indent_m "return _ret;") >> outFile_m;
		}
		sub(/\t/, "", indent_m);
		print(indent_m "}") >> outFile_m;
	}
}



# This function has to return true (1) if a doc comment (eg: /** foo bar */)
# can be deleted.
# If there is no special condition you want to apply,
# it should always return true (1),
# cause there are additional mechanism to prevent accidential deleting.
# see: commonDoc.awk
function canDeleteDocumentation() {
	return isMultiLineFunc != 1;
}


# grab callback functions info
# 2nd, 3rd, ... line of a function definition
{
	if (isMultiLineFunc) { # function is defined on one single line
		funcIntermLine = $0;
		# remove possible comment at end of line: // fu bar
		sub(/[ \t]*\/\/.*/, "", funcIntermLine);
		funcIntermLine = trim(funcIntermLine);
		funcSoFar = funcSoFar " " funcIntermLine;
		if (match(funcSoFar, /\;$/)) {
			# function ends in this line
			wrappFunctionDef(funcSoFar);
			isMultiLineFunc = 0;
		}
	}
}
# 1st line of a function definition
/Clb_/ {

	funcStartLine = $0;
	# remove possible comment at end of line: // fu bar
	sub(/\/\/.*$/, "", funcStartLine);
	funcStartLine = trim(funcStartLine);
	if (match(funcStartLine, /\;$/)) {
		# function ends in this line
		wrappFunctionDef(funcStartLine);
	} else {
		funcSoFar = funcStartLine;
		isMultiLineFunc = 1;
	}
}

function wrappFunctionDef(funcDef) {

	size_funcParts = split(funcDef, funcParts, "(\\()|(\\)\\;)");
	# because the empty part after ");" would count as part aswell
	size_funcParts--;

	fullName = funcParts[1];
	fullName = trim(fullName);
	sub(/.*[ \t]+/, "", fullName);

	retType = funcParts[1];
	sub(fullName, "", retType);
	retType = trim(retType);

	params = funcParts[2];

	wrappFunction(retType, fullName, params);
}


END {
	# finalize things
	storeClassesAndInterfaces();
	printInterfaces();
	printClasses();
}<|MERGE_RESOLUTION|>--- conflicted
+++ resolved
@@ -33,8 +33,7 @@
 	# These vars can be assigned externally, see file header.
 	# Set the default values if they were not supplied on the command line.
 	if (!GENERATED_SOURCE_DIR) {
-<<<<<<< HEAD
-		GENERATED_SOURCE_DIR = "../src-generated";
+		GENERATED_SOURCE_DIR = "../src-generated/main";
 	}
 	if (!JAVA_GENERATED_SOURCE_DIR) {
 		JAVA_GENERATED_SOURCE_DIR = GENERATED_SOURCE_DIR "/java";
@@ -43,15 +42,8 @@
 		NATIVE_GENERATED_SOURCE_DIR = GENERATED_SOURCE_DIR "/native";
 	}
 
-	javaSrcRoot = "../java/src";
+	javaSrcRoot = "../src/main/java";
 	javaGeneratedSrcRoot = JAVA_GENERATED_SOURCE_DIR;
-=======
-		GENERATED_SOURCE_DIR = "../src-generated/main/java";
-	}
-
-	javaSrcRoot = "../src/main/java";
-	javaGeneratedSrcRoot = GENERATED_SOURCE_DIR;
->>>>>>> 9c245e75
 
 	myParentPkgA = "com.springrts.ai";
 	myPkgA = myParentPkgA ".oo";
